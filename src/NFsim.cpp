--- conflicted
+++ resolved
@@ -506,13 +506,9 @@
 											rxnLogFileName.end()-4,
 											rxnLogFileName.end(),
 											"_connected.tsv"));
-<<<<<<< HEAD
-							s->setTrackConnected();
-=======
 							s->setTrackConnected(true);
 						} else {
 							s->setTrackConnected(false);
->>>>>>> 70c77bd1
 						}
 					} else {
 						s->registerReactionFileLocation(
