--- conflicted
+++ resolved
@@ -10,6 +10,9 @@
 queue <TemplateMolecule *> TemplateMolecule::q;
 queue <int> TemplateMolecule::d;
 vector <TemplateMolecule *>::iterator TemplateMolecule::tmVecIter;
+// AS-5/27/2021
+// MERGECHECK - list vs vector
+// list <TemplateMolecule *>::iterator TemplateMolecule::tmIter;
 vector <TemplateMolecule *>::iterator TemplateMolecule::tmIter;
 
 int TemplateMolecule::TotalTemplateMoleculeCount=0;
@@ -25,6 +28,20 @@
 
 	//Start everything off with no constraints, then we will reinitialize
 	//every time we add some type of constraint
+	// AS-5/27/2021
+	// MERGECHECK - list vs vector?
+	// this->emptyComps=new int[0]
+	// this->occupiedComps=new int[0];
+	// this->compStateConstraint_Comp=new int[0];
+	// this->compStateConstraing_Constraing=new int[0];
+	// this->compStateExclusion_Comp=new int[0];
+	// this->compStateExclusion_Exclusion=new int[0];
+	// this->bondComp=new int[0];
+	// this->bondCompName=new string[0];
+	// this->bondPartner=new TemplateMolecule * [0];
+	// this->bondPartnerCompName=new string[0];
+	// this->bondPartnerCompIndex=new int[0];
+	// this->hasVisitedBond=new bool[0];
 	this->n_emptyComps=0;
 	this->n_occupiedComps=0;
 	this->n_compStateConstraint=0;
@@ -81,6 +98,14 @@
 	}
 	delete [] mapGenerators;
 
+	// AS-5/27/2021
+	// MERGECHECK - removed delete commands
+	// delete [] emptyComps;
+	// delete [] occupiedComps;
+	// delete [] compStateConstraint_Comp;
+	// delete [] compStateConstraint_Constraint;
+	// delete [] compStateExclusion_Comp;
+	// delete [] compStateExclusion_Exclusion;
 	emptyComps.clear();
 	occupiedComps.clear();
 	compStateConstraint_Comp.clear();
@@ -89,6 +114,14 @@
 	compStateExclusion_Exclusion.clear();
 	delete [] symCompUniqueId;
 
+	// AS-5/27/2021
+	// MERGECHECK - removed deletes
+	// delete [] bondComp;
+	// delete [] bondCompName;
+	// delete [] bondPartner;
+	// delete [] bondPartnerCompName;
+	// delete [] bondPartnerCompIndex;
+	// delete [] hasVisitedBond;
 	bondComp.clear();
 	bondCompName.clear();
 	bondPartner.clear();
@@ -150,21 +183,35 @@
 		printErrorAndExit("Cannot add empty binding site of a symmetric component with addEmptyComponent() function.");
 	}
 	int compIndex=moleculeType->getCompIndexFromName(cName);
+	// AS-5/27/2021
+	// MERGECHECK - replaced commented block w/ push_back
+	// int *newEmptyCompArray=new int[n_emptyComps+1];
+	// for(int i=0; i<n_emptyComps; i++)
+	// 	newEmptyCompArray[i]=this->emptyComps[i];
+	// newEmptyCompArray[n_emptyComps]=compIndex;
+	// delete [] emptyComps;
+	// emptyComps=newEmptyCompArray;
 	emptyComps.push_back(compIndex);
 	n_emptyComps++;
 	compIsAlwaysMapped[compIndex]=true;
 }
-
 void TemplateMolecule::addBoundComponent(string cName) {
 	if(moleculeType->isEquivalentComponent(cName)) {
 		printErrorAndExit("Cannot add bound binding site of a symmetric component with addBoundComponent() function.");
 	}
 	int compIndex=moleculeType->getCompIndexFromName(cName);
+	// AS-5/27/2021
+	// MERGECHECK - replaced commented block w/ push_back
+	// int *newOccupiedCompArray=new int[n_occupiedComps+1];
+	// for(int i=0; i<n_occupiedComps; i++)
+	// 	newOccupiedCompArray[i]=this->occupiedComps[i];
+	// newOccupiedCompArray[n_occupiedComps]=compIndex;
+	// delete [] occupiedComps;
+	// occupiedComps=newOccupiedCompArray;
 	occupiedComps.push_back(compIndex);
 	n_occupiedComps++;
 	compIsAlwaysMapped[compIndex]=true;
 }
-
 void TemplateMolecule::addComponentConstraint(string cName, string stateName) {
 	if(moleculeType->isEquivalentComponent(cName)) {
 		printErrorAndExit("Cannot add component constraint of a symmetric component with addComponentConstraint() function.");
@@ -174,18 +221,30 @@
 	addComponentConstraint(cName,stateValue);
 
 }
-
 void TemplateMolecule::addComponentConstraint(string cName, int stateValue) {
 	if(moleculeType->isEquivalentComponent(cName)) {
 		printErrorAndExit("Cannot add component constraint of a symmetric component with addComponentConstraint() function.");
 	}
 	int compIndex=moleculeType->getCompIndexFromName(cName);
+	// AS-5/27/2021
+	// MERGECHECK - replaced commented block w/ push_back
+	// int *newConstraint_Comp=new int[n_compStateConstraint+1];
+	// int *newConstraint_Constraint=new int[n_compStateConstraint+1];
+	// for(int i=0; i<n_compStateConstraint; i++) {
+	// 	newConstraint_Comp[i]=compStateConstraint_Comp[i];
+	// 	newConstraint_Constraint[i]=compStateConstraint_Constraint[i];
+	// }
+	// newConstraint_Comp[n_compStateConstraint]=compIndex;
+	// newConstraint_Constraint[n_compStateConstraint]=stateValue;
+	// delete [] compStateConstraint_Comp;
+	// delete [] compStateConstraint_Constraint;
+	// compStateConstraint_Comp=newConstraint_Comp;
+	// compStateConstraint_Constraint=newConstraint_Constraint;
 	compStateConstraint_Comp.push_back(compIndex);
 	compStateConstraint_Constraint.push_back(stateValue);
 	n_compStateConstraint++;
 	compIsAlwaysMapped[compIndex]=true;
 }
-
 void TemplateMolecule::addComponentExclusion(string cName, string stateName) {
 	if(moleculeType->isEquivalentComponent(cName)) {
 		printErrorAndExit("Cannot add component exclusion of a symmetric component with addComponentExclusion() function.");
@@ -194,12 +253,25 @@
 	int stateValue=moleculeType->getStateValueFromName(compIndex,stateName);
 	addComponentExclusion(cName,stateValue);
 }
-
 void TemplateMolecule::addComponentExclusion(string cName, int stateValue) {
 	if(moleculeType->isEquivalentComponent(cName)) {
 		printErrorAndExit("Cannot add component exclusion of a symmetric component with addComponentExclusion() function.");
 	}
 	int compIndex=moleculeType->getCompIndexFromName(cName);
+	// AS-5/27/2021
+	// MERGECHECK - replaced commented block w/ push_back
+	// int *newExclusion_Comp=new int[n_compStateExclusion+1];
+	// int *newExclusion_Exclusion=new int[n_compStateExclusion+1];
+	// for(int i=0; i<n_compStateExclusion; i++) {
+	// 	newExclusion_Comp[i]=compStateExclusion_Comp[i];
+	// 	newExclusion_Exclusion[i]=compStateExclusion_Exclusion[i];
+	// }
+	// newExclusion_Comp[n_compStateExclusion]=compIndex;
+	// newExclusion_Exclusion[n_compStateExclusion]=stateValue;
+	// delete [] compStateExclusion_Comp;
+	// delete [] compStateExclusion_Exclusion;
+	// compStateExclusion_Comp=newExclusion_Comp;
+	// compStateExclusion_Exclusion=newExclusion_Exclusion;
 	compStateExclusion_Comp.push_back(compIndex);
 	compStateExclusion_Exclusion.push_back(stateValue);
 	n_compStateExclusion++;
@@ -304,7 +376,7 @@
 	if(n_bonds==0)o<<"none";
 	for(int i=0;i<n_bonds; i++) {
 		o<<moleculeType->getComponentName(bondComp[i])<<"(index="<<bondComp[i]<<"):";
-		o<<bondPartner[i]->getMoleculeTypeName()<<"("<<bondPartnerCompName[i]<<") | ";
+		o<<bondPartner[i]->getMoleculeTypeName()<<"("<<bondPartnerCompName[i]<<")";
 	}
 
 	o<<"\n  Symmetric Constraints:               ";
@@ -449,20 +521,78 @@
 		TemplateMolecule *t2, string bSiteName2)
 {
 	//If we called this, then we are adding a bond to a nonsymmetric site
+
+	// AS-5/27/2021
+	// MERGECHECK - commented out block removed
+	// //First, initialize the new arrays
+	// int *newBondComp = new int[n_bonds+1];
+	// string *newBondCompName = new string[n_bonds+1];
+	// TemplateMolecule **newBondPartner = new TemplateMolecule *[n_bonds+1];
+	// string *newBondPartnerCompName = new string[n_bonds+1];
+	// int *newBondPartnerCompIndex = new int[n_bonds+1];
+	// bool *newHasVisitedBond = new bool[n_bonds+1];
+
 	int compIndex=moleculeType->getCompIndexFromName(thisBsiteName);
 
+	// TODO: these don't seem defined in merge, above block likely
+	// needs to be uncommented back
+	//Copy over original the information to the new arrays
+	for(int k=0; k<n_bonds; k++) {
+		newBondComp[k] = bondComp[k];
+		newBondCompName[k] = bondCompName[k];
+		newBondPartner[k] = bondPartner[k];
+		newBondPartnerCompName[k] = bondPartnerCompName[k];
+		newBondPartnerCompIndex[k] = bondPartnerCompIndex[k];
+		newHasVisitedBond[k] = false; //this should always be false here!
+	}
+
 	//Insert the new information
+	// AS-5/27/2021
+	// MERGECHECK - list vs vector?
+	// int compIndex=moleculeType->getCompIndexFromName(thisBsiteName);
+	// newBondComp[n_bonds] = compIndex;
+	// newBondCompName[n_bonds] = thisBsiteName;
+	// newBondPartner[n_bonds] = t2;
+	// newBondPartnerCompName[n_bonds] = bSiteName2;
 	bondComp.push_back(compIndex);
 	bondCompName.push_back(thisBsiteName);
 	bondPartner.push_back(t2);
 	bondPartnerCompName.push_back(bSiteName2);
 	if(t2->moleculeType->isEquivalentComponent(bSiteName2)) {
+		// AS-5/27/2021
+		// MERGECHECK - list vs vector
+		// newBondPartnerCompIndex[n_bonds] = -1;
 		bondPartnerCompIndex.push_back(-1);
 	} else {
+		// AS-5/27/2021
+		// MERGECHECK - list vs vector
+		// newBondPartnerCompIndex[n_bonds]=t2->moleculeType->getCompIndexFromName(bSiteName2);
 		bondPartnerCompIndex.push_back(t2->moleculeType->getCompIndexFromName(bSiteName2));
 	}
+	// AS-5/27/2021
+	// MERGECHECK - commented section replaced
+	// newHasVisitedBond[n_bonds] = false;
 	hasVisitedBond.push_back(false);
 
+	// AS-5/27/2021
+	// MERGECHECK - commented section removed
+	// //Delete the duplicated information
+	// delete [] bondComp;
+	// delete [] bondCompName;
+	// delete [] bondPartner;
+	// delete [] bondPartnerCompName;
+	// delete [] bondPartnerCompIndex;
+	// delete [] hasVisitedBond;
+
+	// AS-5/27/2021
+	// MERGECHECK - removed commented out section
+	// //Reassign the new information
+	// bondComp = newBondComp;
+	// bondCompName = newBondCompName;
+	// bondPartner=newBondPartner;
+	// bondPartnerCompName=newBondPartnerCompName;
+	// bondPartnerCompIndex=newBondPartnerCompIndex;
+	// hasVisitedBond=newHasVisitedBond;
 	n_bonds++;
 	compIsAlwaysMapped[compIndex]=true;
 }
@@ -495,6 +625,9 @@
 	//the queues and lists should be static for efficiency
 	//queue Q, depth queue D, and list T
 	//queue <TemplateMolecule *> q;
+	// AS-5/27/2021
+	// MERGECHECK - list vs vector
+	// list <TemplateMolecule *> t;
 	vector <TemplateMolecule *> t;
 	//queue <int> d;
 
@@ -1110,11 +1243,7 @@
 			//on this molecule
 			Molecule *potentialMatch=m2->getBondedMolecule(bondPartnerCompIndex[b]);
 			int thisBond = m2->getBondedMoleculeBindingSiteIndex(bondPartnerCompIndex[b]);
-<<<<<<< HEAD
 			if(potentialMatch==nullptr) {
-=======
-			if(potentialMatch == NULL) {
->>>>>>> b824b8fc
 				//cout<<"potential match site has no bond"<<endl;
 				clear(); return false;
 			}
@@ -1239,11 +1368,7 @@
 
 					//First, make sure the opposite molecule is connected to this molecule correctly
 					Molecule *potentialMatch=m2->getBondedMolecule(symBondPartnerCompIndex[c]);
-<<<<<<< HEAD
 					if(potentialMatch==nullptr) {
-=======
-					if(potentialMatch == NULL) {
->>>>>>> b824b8fc
 						continue;
 					} else if(potentialMatch!=matchMolecule) {
 						continue;
@@ -1339,6 +1464,10 @@
 		vector <MappingSet *> lastMappingSets;
 		lastMappingSets.push_back(ms);
 
+		// AS-5/27/2021
+		// MERGECHECK - list vs vector
+		// list <Molecule *> molList;
+		// list <Molecule *>::iterator molIter;
 		vector <Molecule *> molList;
 		vector <Molecule *>::iterator molIter;
 		bool hasTraversed = false;
@@ -1410,6 +1539,10 @@
 			if(!canMatch) {
 				if(head) {
 					// clear out anything that is dangling
+					// AS-5/27/2021
+					// MERGECHECK - list vs vector
+					// list <Molecule *> molList;
+					// list <Molecule *>::iterator molIter;
 					vector <Molecule *> molList;
 					vector <Molecule *>::iterator molIter;
 					m->traverseBondedNeighborhood(molList,ReactionClass::NO_LIMIT);
@@ -1443,6 +1576,10 @@
 	if(holdMolClearToEnd) {
 		if(head) {
 			// clear out anything that is dangling
+			// AS-5/27/2021
+			// MERGECHECK - list vs vector
+			// list <Molecule *> molList;
+			// list <Molecule *>::iterator molIter;
 			vector <Molecule *> molList;
 			vector <Molecule *>::iterator molIter;
 			m->traverseBondedNeighborhood(molList,ReactionClass::NO_LIMIT);
@@ -1479,6 +1616,7 @@
 	// then they are compatible
 	vector <int> allComps;
 	vector <int> allComps_tm;
+	// TODO: Is this for syntax ok?
 	for (int i : emptyComps) allComps.push_back(i);
 	for (int i : occupiedComps) allComps.push_back(i);
 	for (int i : bondComp) allComps.push_back(i);
