/*! \file NFcore.hh
    \brief Contains declarations of core NFsim classes
*/
#ifndef NFCORE_HH_
#define NFCORE_HH_

//Include stl IO and string functionality
#include <iostream>
#include <fstream>
#include <string>

//Include stl containers
#include <vector>
#include <list>
#include <queue>
#include <map>
#include <algorithm>
#include <set>
// Include various NFsim classes from other files
#include "../NFscheduler/NFstream.h"
#include "../NFutil/NFutil.hh"
#include "../NFreactions/NFreactions.hh"
#include "moleculeLists/moleculeList.hh"
#include "../NFfunction/NFfunction.hh"
#include "../NFoutput/NFoutput.hh"
#include "reactionSelector/reactionSelector.hh"


#include "templateMolecule.hh"
#include "observable.hh"

#define DEBUG 0   			// Set to 1 to display all debug messages
#define BASIC_MESSAGE 0		// Set to 1 to display basic messages (eg runtime)

// debug nauty?
#define DEBUG_NAUTY 0

using namespace std;

//!  Contains the primary classes and functions of NFsim
/*!
  This namespace contains all the basic components needed for a typical simulation
  in NFsim.  The main classes are  defined in the NFcore.hh header file for convenience, but
  the actual definitions are in the appropriately named cpp files.  Additional classes in
  the NFcore namespace for handling reactions, functions, modules, and other features are
  spread throughout the code.  When developing NFsim, it is advisable to work in this namespace
  if you are working on core NFsim functionality.  If, instead, you are merely putting in
  an add on or manipulating a System, you should create a new namespace.
  @author Michael Sneddon
*/
namespace NFcore
{

	//Forward declarations to deal with cyclic dependencies
	class MapGenerator;
	class MappingSet;
	class Mapping;
	class ReactantList;
	class TransformationSet;
	class MoleculeList;

	class GlobalFunction;
	class CompositeFunction;
	//class FunctionReference;
	class LocalFunction;

	class Outputter;
	class DumpMoleculeType;
	class DumpSystem;

	class TemplateMolecule;
	class Observable;
	class MoleculesObservable;
	class SpeciesObservable;

	/*****************************************
	 * Class declarations
	 *    Here is the list of classes that are defined in this
	 *    header file and are used throughout the NFsim program
	 */

	class System;  /* the system that contains necessary information to set up,
	                  run, and output results of the simulation */

	class MoleculeType;  /* indicates the "type" of molecule */
	class Molecule;  /* the actual class that represents instances of a molecule */
	//class TemplateMolecule; /* used to determine if a molecule matches a particular pattern
	//                           think of these as regular expressions for molecule comparison */

	class ReactionClass; /* defines a reaction class, (in other words, a rxn rule) */

	class Observable;  /* object that moniters counts of things we want to keep track of */

	class Complex;  /* collection of molecules that are bonded to each
						other and whose membership dynamically can change*/

	class ComplexList;  /* a container class to organize complexes */

	class ReactantList;

	class ReactionSelector;


	//exception for the handling of local functions and mapping sets
	class LocalFunctionException: public exception
	{
	public:
		void setType1_Mol(vector <MoleculeType *>* type1_Mol){
			this->type1_Mol = type1_Mol;
		}

		vector<MoleculeType*>* getType1_Mol() const{
			return type1_Mol;
		}

		void setIndex(const int index){
			this->index = index;
		}

		int getIndex() const{
			return index;
		}

		virtual const char* what() const throw()
  		{
    		return "Species scope parameter exception";
  		}

  	private:
		vector<MoleculeType*>* type1_Mol;
		int index;




	};

	//!  Container to organize all system complexes.
	/*!
	    @author Justin Hogg
	*/
	class ComplexList
	{
		public:
		    // constructor, destructor..
			ComplexList();
			~ComplexList();

			// initialize, queries, etc
			bool isUsingComplex ( ) const { return useComplex; }
            void setUseComplex ( bool _useComplex ) { useComplex = _useComplex; }
            void setSystem ( System * _sys ) { sys = _sys; }

            // core methods of this class
			int createComplex(Molecule * m);
			Complex * getComplex(int ID_complex) const { return allComplexes.at(ID_complex); };
			Complex * getNextAvailableComplex();
			void notifyThatComplexIsAvailable(int ID_complex);

			// output and printing
			void printAllComplexes();
			void purgeAndPrintAvailableComplexList(); /*< ONLY USE FOR DEBUG PURPOSES, AS THIS DELETES ALL COMPLEX BOOKKEEPING */
			void outputComplexSizes(double cSampleTime);
			void outputMoleculeTypeCountPerComplex(MoleculeType *m);
			double outputMeanCount(MoleculeType *m);
			double calculateMeanCount(MoleculeType *m);

            // a public iterator:
			// sets an iternal iterator to the beginning of the vector
			void resetComplexIter() {  complexIter_public = allComplexes.begin();  };

			// returns the next complex ptr on the vector and increments iterator.  Returns 0 if at the end of the vector.
			Complex * nextComplex() {  return (complexIter_public < allComplexes.end() ? *complexIter_public++ : 0);  };


		protected:
			vector <Complex * > allComplexes;         /*!< container of all complexes in the simulation */
			queue <int> nextAvailableComplex;         /*!< queue tells us which complexes can be used next */

			System * sys;                             /* pointer to the system which this ComplexList belongs to */
			bool useComplex;                          /* true if the system is tracking complexes */

		private:
			vector <Complex *>::iterator  complexIter;         /* to iterate over allComplexes */
			vector <Complex *>::iterator  complexIter_public;  /* to iterator over allComplexes, associated with public iterator */
	};



	//!  The main class that begins and runs simulations
	/*!
	   This class is what runs the actual simulation.  It keeps lists of
	   all MoleculeTypes that exist and all Reactions that can operate
	   on those moleculeTypes.  It also contains the function (named sim)
	   which runs the main simulation loop.  To create a new System,
	   first add all MoleculeTypes, all reactions, then call the function
	   prepareForSimulation().  Then call the sim function as many times
	   as you like.  Output is printed to the given output file and lists
	   all observables per time according to how often you want values
	   recorded.
	   @author Michael Sneddon
	 */
	class System
	{
	
		// _NETGEN_
	    // Netgen is a system wrapper for network generation and
		// needs access to protected elements of System.
		friend class Netgen;

		public:

			/*!
				 creates a system with the given name that does not
				 keep track dynamically of complex formation
			 */
			System(string name);

			/*!
				 creates a system that keeps track of complex formation if
				 the setComplex parameter is set to true
			 */
			System(string name, bool useComplex);

			/*!
				creates a system that keeps track of complex formation if
				the setComplex parameter is set to true
			*/
			System(string name, bool useComplex, int globalMoleculeLimit);

			/*!
				 destroys the system and cleans up all memory associated with it
			 */
			~System();

			// Basic functions to get the properties and objects of the system
			string getName() const { return name; };
			bool isUsingComplex() { return useComplex; };   // NETGEN -- is this needed?
			bool isOutputtingBinary() { return useBinaryOutput; };
			double getCurrentTime() const { return current_time; };
			int getGlobalMoleculeLimit() const { return globalMoleculeLimit; };

			int getMolObsCount(int moleculeTypeIndex, int observableIndex) const;
			Observable * getObservableByName(string obsName);
			double getAverageGroupValue(string groupName, int valIndex);

			ReactionClass *getReaction(int rIndex) { return allReactions.at(rIndex); };
			vector <ReactionClass *> getAllReactions () { return allReactions; };
			ReactionClass * getReactionByName(string name);

			MoleculeType * getMoleculeType(int mtIndex) { return allMoleculeTypes.at(mtIndex); };
			MoleculeType * getMoleculeTypeByName(string name);
			int getNumOfMoleculeTypes() { return allMoleculeTypes.size(); };
			Molecule * getMoleculeByUid(int uid);
		    int getNumOfMolecules();

			//Functions used when setting up the system.  Note that most of these methods
			//are called automatically when you create an object (notable exception are
			//reactions), so use these methods with caution!  You probably don't need to
			//use them!
			int addMoleculeType(MoleculeType *moleculeType);
			void addReaction(ReactionClass *reaction);
			void addNecessaryUpdateReaction(ReactionClass *reaction);
			// NETGEN
			//int createComplex(Molecule * m);

			bool addGlobalFunction(GlobalFunction *gf);
			GlobalFunction * getGlobalFunctionByName(string fName);
			bool addCompositeFunction(CompositeFunction *cf);
			CompositeFunction * getCompositeFunctionByName(string fName);
			void finalizeCompositeFunctions();

			void printAllFunctions();

			bool saveSpecies() { return saveSpecies(string(name+"_nf.species")); };
			bool saveSpecies(string filename);


			LocalFunction * getLocalFunctionByName(string fName);
			//bool addFunctionReference(FunctionReference *fr);

			/* once all elements are added, we need to prepare and initialize for simulations */
			void prepareForSimulation();


			void setUniversalTraversalLimit(int utl);


			void setEvaluateComplexScopedLocalFunctions( bool val ) { evaluateComplexScopedLocalFunctions = val; };
			bool getEvaluateComplexScopedLocalFunctions( ) const { return evaluateComplexScopedLocalFunctions; };

			/* tell the system where to ouptut results*/
			void setOutputToBinary();
			void registerOutputFileLocation(string filename);
			/* reaction firings are output to this file
			 * if any reaction has tag flag set to 1 */
			void registerReactionFileLocation(string filename);
			/* Connected reactions upon each reaction firing are written to this location */
			void registerConnectedRxnFileLocation(string filename);
			/* Connected reactions for each reaction as calculated are written to this location */
			void registerListOfConnectedRxnFileLocation(string filename);
			/* list of molecule types and reaction firing counts are stored in these files */
			void registerMoleculeTypeFileLocation(string filename);
			void registerRxnListFileLocation(string filename);


			void setDumpOutputter(DumpSystem *ds);
			void tryToDump();

			void turnOnGlobalFuncOut() { this->outputGlobalFunctionValues=true; };
			void turnOffGlobalFuncOut() { this->outputGlobalFunctionValues=false; };

			/* once all elements are added, we need to prepare and initialize for simulations */
			void tagReaction(unsigned int rID);



			void addLocalFunction(LocalFunction *lf);
			void getLocalFunction(string funcName) const { cout<<"getLocalFunction not yet implemented."<<endl;exit(1);};


			/* functions to output simulation properties to the registered file*/
			void outputAllObservableNames();
			void outputAllObservableCounts();
			void outputAllObservableCounts(double cSampleTime);
			void outputAllObservableCounts(double cSampleTime,int eventCounter);
			void outputAllMoleculeTypes();
			void outputAllRxnFiringCounts();

			int getNumOfSpeciesObs() const;
			Observable * getSpeciesObs(int index) const;

			/* functions that print out other information to the console */
			// NETGEN
			//void printAllComplexes();
			void printAllReactions();
			void printIndexAndNames();
			void printAllMoleculeTypes();
			void printAllObservableCounts();
			void printAllObservableCounts(double cSampleTime);
			void printAllObservableCounts(double cSampleTime,int eventCounter);

			// NETGEN
			//void purgeAndPrintAvailableComplexList(); /*< ONLY USE FOR DEBUG PURPOSES, AS THIS DELETES ALL COMPLEX BOOKKEEPING */
			//void outputComplexSizes(double cSampleTime);
			//void outputMoleculeTypeCountPerComplex(MoleculeType *m);
			//double outputMeanCount(MoleculeType *m);
			//double calculateMeanCount(MoleculeType *m);

			void update_A_tot(ReactionClass *r, double old_a, double new_a);




			void evaluateAllLocalFunctions();


			void addObservableForOutput(Observable *o);

			void addOutputter(Outputter *op);
			void dumpOutputters();


			/* functions needed while running the simulation */
			// NETGEN
			//Complex * getComplex(int ID_complex) const { return allComplexes.at(ID_complex); };
			//Complex * getNextAvailableComplex();
			//void notifyThatComplexIsAvailable(int ID_complex);

			double sim(double time, long int sampleTimes);

			/* run the simulation for a given length of time, output all results to the registered
			 * file.  The number of sample times is the number of times the function will output to
			 * a file divided equally throughout the elapsed time  */
			double sim(double time, long int sampleTimes, bool verbose);

			/* run the simulation up until the stopping time (but not exceding the stopping time. This
			 * will not output anything to file (so must be done manually) and returns the current time
			 * of the simulation, which will always be less than the stopping time */
			double stepTo(double stoppingTime);

			void singleStep();

			/* runs the simulation without output for the given time.  After, the clock is reset to
			 * to the start time, so it is as if no time has elapsed */
			void equilibrate(double duration);
			void equilibrate(double duration, int statusReports);


			//For moleculeTypes to do a quick lookup and see where a particular reaction
			//is mapped to.  This is an optimization....
			void registerRxnIndex(int rxnId, int rxnPos, int rxnIndex) {rxnIndexMap[rxnId][rxnPos]=rxnIndex;};
			int getRxnIndex(int rxnId, int rxnPos) const { return rxnIndexMap[rxnId][rxnPos]; };

			void turnOff_OnTheFlyObs();
			void turnOnOutputEventCounter() { outputEventCounter=true; };
			int getGlobalEventCounter() { return globalEventCounter; };

			void addParameter(string name,double value);
			double getParameter(string name);
			void setParameter(string name, double value);
			void updateSystemWithNewParameters();
			void printAllParameters();

	        NFstream& getOutputFileStream();
	        NFstream& getReactionFileStream();
	        NFstream& getConnectedRxnFileStream();
	        NFstream& getConnectedRxnListFileStream();

	        // NETGEN -- method to access allComplexes
	        ComplexList & getAllComplexes( )  {  return allComplexes;  };

			/*! keeps track of null events (ie binding events that have
			    been rejected because molecules are on the same complex)
			 */
			static int NULL_EVENT_COUNTER;

			/*!
				turns on csv format, so that instead of a gdat file, a comma delimited
				file is generated.
			*/
			void turnOnCSVformat() { this->csvFormat = true; };
			/*
			 * turn tagged reaction flag on for output if any reactions are tagged
			 * Arvind Rasi Subramaniam
			 */
			void turnOnTagRxnOutput() { this->anyRxnTagged = true; };
			bool getAnyRxnTagged() { return anyRxnTagged; };

			/*
			 * track connected reactions after each reaction firing for
			 * debugging.
			 * Arvind Rasi Subramaniam Nov 21, 2018
			 */
			void setTrackConnected(bool value) { this->trackConnected = value; };
			bool getTrackConnected() { return this->trackConnected; };
			/*
			 * print connected reactions at the beginning of the simulation for
			 * checking that we represented our intuition correctly in the model.
			 * Arvind Rasi Subramaniam Nov 12, 2019
			 */
			void setPrintConnected(bool value) { this->printConnected = value; };
			bool getPrintConnected() { return this->printConnected; };

			/*
			 * Write reaction and molecule numbers instead of names to reduce file size
			 * This flag will also output two tsv files of list of molecules and reactions.
			 * Arvind Rasi Subramaniam Feb 18, 2019
			 */
			void setRxnNumberTrack(bool value) { this->trackRxnNumber = value; };
			bool getRxnNumberTrack() { return this->trackRxnNumber; };

			/* Turn on inference and use of connectivity
			 * Arvind Rasi Subramaniam
			 */
			void useConnectivityFlag(bool connectivityFlag) {this->connectivityFlag = connectivityFlag;};
			bool getConnectivityFlag() {return connectivityFlag;};

			void setMaxCpuTime(double time) { max_cpu_time = time; };

			clock_t start,finish;
			double current_cpu_time = 0;

			void setConnectedReactions(int rxn1, int rxn2) {connectedReactions[rxn1][rxn2] = true;};
			bool areReactionsConnected(int rxn1, int rxn2) {return connectedReactions[rxn1][rxn2];};

			/* Track the last reaction firing time
			 * This is done to make sure that the reaction runs to completion
			 * @author: Arvind R. Subramaniam
			 * @date: 13 Nov 2019
			 */
			void setLastRxnTime(double rxnTime) {this->lastRxnTime = rxnTime;};
			double getLastRxnTime() {return this->lastRxnTime;};

		protected:

			///////////////////////////////////////////////////////////////////////////
			// The invariant system properties, created when the system is created and before
			// the system is prepared
			string name;         /*!< arbitrary name of the system  */
			// NETGEN -- is this needed?
			bool useComplex;     /*!< sets whether or not to dynamically track complexes */
			bool useBinaryOutput; /*!< set to true to turn on binary output of data */
			bool evaluateComplexScopedLocalFunctions; /*!< set to true to turn on enable complex-scoped local functions */
			int universalTraversalLimit; /*!< sets depth to traverse molecules when updating reactant lists */
			bool onTheFlyObservables;    /*!< sets whether or not observables are calculated on the fly */
		    bool outputGlobalFunctionValues; /*< set to true to output the value of all global functions at each output step */
		    int globalMoleculeLimit; /*< total number of any particular molecule that can be created, default=100,000 */
		    bool outputEventCounter; /*< set to true to output the cumulative number of events at each output step */
		    bool anyRxnTagged; /*< sets whether any reaction is tagged for output when it fires */
		    bool connectivityFlag; /* Whether to infer and use reaction connectivity  for updating molecule rxn membership*/
		    bool trackConnected; /* Whether to track connected reactions after each reaction firing. Useful for debugging */
		    bool printConnected; /* Whether to print connected reactions at the beginning of the simulation. Useful for debugging */
		    bool trackRxnNumber; /* Whether to track reaction numbers instead of names for minimizing file size */
		    double lastRxnTime; /* Time when the last reaction was fired */

		    int globalEventCounter;

		    ///////////////////////////////////////////////////////////////////////////
			// The container objects that maintain the core system configuration
			vector <MoleculeType *> allMoleculeTypes;  /*!< container of all MoleculeTypes in the simulation */
			vector <ReactionClass *> allReactions;    /*!< container of all Reactions in the simulation */
			/* created by rasi to see if the reaction connectivity can be inferred at the beginning
			 * to avoid the time-intensive search during each simulation run.
			 */
			vector <TemplateMolecule *> allTemplateMolecules;    /*!< container of all Reactions in the simulation */
            // NETGEN
			//vector <Complex * > allComplexes;         /*!< container of all complexes in the simulation */
			//queue <int> nextAvailableComplex;         /*!< queue tells us which complexes can be used next */
			vector <Outputter *> allOutputters;    /*!< manages the outputters of the system */

			ComplexList  allComplexes;                /*!< a container to track all complexes in the system */

			vector <Observable *> obsToOutput; /*!< keeps ordered list of pointers to observables for output */
			vector <Observable *> speciesObservables;

			DumpSystem *ds;


			///////////////////////////////////////////////////////////////////////////
			// The container objects that maintain the functional expressions
			//vector <FunctionReference *> functionReferences;
			vector <GlobalFunction *> globalFunctions;    /*!< container of all global functions available to the system */
			vector <LocalFunction *> localFunctions;      /*!< container of all local functions available to the system */
			vector <ReactionClass *> necessaryUpdateRxns; /*!< list of all  reactions that need to update propensity after each step*/

			vector <CompositeFunction *> compositeFunctions;


			///////////////////////////////////////////////////////////////////////////
			// Properties of the system that update in time
			double a_tot;        /*< the sum of all a's (propensities) of all reactions */
			double current_time; /*< keeps track of the simulation time */
			ReactionClass * nextReaction;  /*< keeps track of the next reaction to fire */
			// max CPU time for simulation
			double max_cpu_time;

			///////////////////////////////////////////////////////////////////////////
			// protected functions needed only by the system while running a simulation
			double get_A_tot() const { return a_tot; };
			double recompute_A_tot();
			double getNextRxn();
			double getMaxCpuTime() const { return max_cpu_time; };


			///////////////////////////////////////////////////////////////////////////
			// Neccessary variables and methods for outputting
			//ofstream outputFileStream; /* the stream to a file to write out the results */
			NFstream outputFileStream; /* NFstream is a smart stream that uses ofstream or stringstream depending on whether NF_MPI is defined */
			NFstream reactionOutputFileStream; /* NFstream is a smart stream that uses ofstream or stringstream depending on whether NF_MPI is defined */
			NFstream connectedRxnFileStream; /* NFstream is a smart stream that uses ofstream or stringstream depending on whether NF_MPI is defined */
			NFstream connectedRxnListFileStream; /* NFstream is a smart stream that uses ofstream or stringstream depending on whether NF_MPI is defined */
			NFstream moleculeTypeFileStream;
			NFstream rxnListFileStream;
			void outputGroupDataHeader();

			void outputAllPropensities(double time, int rxnFired);
			ofstream propensityDumpStream;

			bool csvFormat;


			///////////////////////////////////////////////////////////////////////////
			//random data structures and variables used for optimization....
			vector <vector <int>> rxnIndexMap; /*!< maps reaction index values to a reaction, used for MoleculeTypes to
			                        quickly lookup a reaction */


			map <string,double> paramMap;



			//Data structure that performs the selection of the next reaction class
			ReactionSelector * selector;

			// To look up connected reactions quickly

			vector <vector <bool>> connectedReactions;


		private:
			vector <Molecule *> molList;
			vector <Molecule *>::iterator molListIter;

			///////////////////////////////////////////////////////////////////////////
			//Iterators that allow fast traversal of the object containers

			vector<Observable *>::iterator obsIter;
			vector<MoleculeType *>::iterator molTypeIter;  /* to iterate over allMoleculeType */
			vector <ReactionClass *>::iterator rxnIter;    /* to iterate over allReactions */
			// NETGEN -- moved to ComplexList class
			//vector <Complex *>::iterator complexIter;      /* to iterate over allComplexes */
			vector <GlobalFunction *>::iterator functionIter; /* to iterate over Global Functions */
	};



	//!  Keeps track of the types of molecules that can exist.
	/*!
      This class maintains information about a "type" of molecule in the System.
	  It keeps track of all reactions that this "type" of molecule can possibly
	  be a part of and a list of the default binding sites and states.  It also
	  keeps track and updates all Observables that pertain to this MoleculeType.
	  And perhaps most importantly, it keeps track of all Molecules that exist in
	  the simulation of this molecule "type."  It has functions which allow it
	  also to populate itself with a number of default molecules, making initializations
	  of the simulation easier.
	    @author Michael Sneddon
	 */
	class MoleculeType
	{
		public:

			MoleculeType(
					string name,
					vector <string> &compName,
					System *s);

			MoleculeType(
					string name,
					vector <string> &compName,
					vector <string> &defaultCompState,
					System *s);

			MoleculeType(
					string name,
					vector <string> &compName,
					vector <string> &defaultCompState,
					vector < vector<string> > &possibleCompStates,
					System *system);

			MoleculeType(
					string name,
					vector <string> &compName,
					vector <string> &defaultCompState,
					vector < vector<string> > &possibleCompStates,
					vector <bool> isIntegerComponent,
					System *system);

			MoleculeType(
					string name,
					vector <string> &compName,
					vector <string> &defaultCompState,
					vector < vector<string> > &possibleCompStates,
					vector <bool> isIntegerComponent,
					bool pop_type,
					System *system);

			~MoleculeType();

			string getName() const { return name; };
			int getTypeID() const { return type_id; };
			System * getSystem() const { return system; };

			//Function to access component information
			int getNumOfComponents() const { return numOfComponents; };
			string getComponentName(int cIndex) const;
			void getPossibleComponentStates(int cIndex, list <string> &nameList);
			int getDefaultComponentState(int cIndex) const { return defaultCompState[cIndex]; };

			int getCompIndexFromName(string cName) const;
			string getComponentStateName(int cIndex, int cValue);
			int getStateValueFromName(int cIndex, string stateName) const;


			// set of functions that deal with equivalent (aka symmetric) components
		    // Here is how this works:
			// Every set of sites with an equivalent name is termed an "equivalency class".  For instance,
			// given a molecule such as: L(r,r,r,t,t), there are two equivalency classes, one for site 'r'
			// and one for site 't'.  Internally to NFsim, the sites are relabeled 'r1','r2','r3', etc.
			//
			//
			int getNumOfEquivalencyClasses() const { return this->n_eqComp; };
			// returns a string array with length numberOfEquivalencyClasses giving the generic component names
			string *getEquivalencyClassCompNames() const { return this->eqCompOriginalName; };
			void addEquivalentComponents(vector <vector <string> > &identicalComponents);
			bool isEquivalentComponent(string cName) const;
			bool isEquivalentComponent(int cIndex) const;
			void getEquivalencyClass(int *&components, int &n_components, string cName) const;

			// given a generic component name or specific component index, return the equivalence class number
			int getEquivalencyClassNumber(string cName) const;
			int getEquivalenceClassNumber(int cIndex) const;

			// given a component index, return the generic component name
			string getEquivalenceClassComponentNameFromComponentIndex(int cIndex) const;

			// query or set population type
			bool isPopulationType() const { return population_type; };

			bool isIntegerComponent(string cName) const;
			bool isIntegerComponent(int cIndex) const;

			//functions that handle the observables
			int getNumOfMolObs() const { return (int)molObs.size(); };
			string getMolObsName(int obsIndex) const;
			MoleculesObservable * getMolObs(int obsIndex) const { return molObs.at(obsIndex); };
			int getMolObsCount(int obsIndex) const;
			void removeFromObservables(Molecule * m);
			void addToObservables(Molecule * m);
			void outputMolObsNames(NFstream &fout);
			void outputMolObsCounts(NFstream &fout);
			void printMolObsNames();
			void printMolObsCounts();



			void addAllToObservables();


			//function to access particular molecules or reactions (these are really only
			//used when debugging or running the walker...
			Molecule * getMolecule(int ID_molecule) const;
			int getMoleculeCount() const;

			int getReactionCount() const { return reactions.size(); };
			int getRxnIndex(ReactionClass * rxn, int rxnPosition);



			//Functions to generate molecules, remove molecules at the beginning
			//or during a running simulation
			Molecule *genDefaultMolecule();

			void addMoleculeToRunningSystem(Molecule *&mol);
			void addMoleculeToRunningSystemButDontUpdate(Molecule *&mol);
			void removeMoleculeFromRunningSystem(Molecule *&m);
			void removeMoleculeFromRunningSystemButDontUpdate(Molecule *&m);
			void removeFromRxns(Molecule * m);



			//Adds the basic components that this MoleculeType needs to reference
			void addReactionClass(ReactionClass * r, int rPosition);
			void addMolObs(MoleculesObservable * mo) { molObs.push_back(mo); }; //could add check here to make sure observable is of this type
			int createComplex(Molecule *m) { return (system->getAllComplexes()).createComplex(m); };
			void addTemplateMolecule(TemplateMolecule *t);

			/* handle DOR reactions */
			//void addDORrxnClass(ReactionClass * r, int rPosition);
			//int getDORrxnCount() const { return indexOfDORrxns.size(); };
			//ReactionClass * getDORrxn(int index) const { return reactions.at(indexOfDORrxns.at(index)); };
			//int getDORreactantPosition(int index) const { return reactionPositions.at(indexOfDORrxns.at(index)); };
			//int getDORreactantIndex(int index) const { return indexOfDORrxns.at(index); };


			/* updates a molecules membership (assumes molecule is of type this) */
			void updateRxnMembership(Molecule * m);
			/* Updates only molecule membership in connected reactions.
			 * The connected reactions are inferred at the simulation start.
			 * Arvind Rasi Subramaniam
			 */
			void updateConnectedRxnMembership(Molecule * m, ReactionClass * r);

			/* auto populate with default molecules */
			void populateWithDefaultMolecules(int moleculeCount);

			/* this method assumes all molecules in the simulation
			 * have been defined, and all reaction classes and observables
			 * have been added.  Then, this function will add those
			 * molecules to rxn lists and instantiate the counts of the observables.
			 * In general, you do not need to worry about this function because
			 * it automatically gets called by the System when you prepare the System*/
			void prepareForSimulation();


			//Debugging function that prints some useful information about this MoleculeType
			void printDetails() const;
			void printAllMolecules();


			//Functionality for local functions

			/* Type I local functions are functions that this molecule type needs to have
			 * always updated because it can react in a DOR reaction which needs the specified
			 * function.  DOR reactions identify these MoleculeTypes and add their function to
			 * the list of Type I functions for this MoleculeType.
			 *
			 * Type II local functions are those that require this MoleculeType as an observable
			 * or counter to be evaluated.  When this molecule gets updated, it has to automatically
			 * update all of its type II local functions.
			 *
			 * These functions return the index in the array indicating where these functions were
			 * added.  This allows local functions to quickly update molecules that need the local
			 * function information.
			 */
			int addLocalFunc_TypeI(LocalFunction *lf);
			int addLocalFunc_TypeII(LocalFunction *lf);
			vector <LocalFunction *> locFuncs_typeI;
			vector <LocalFunction *> locFuncs_typeII;

			int getNumOfTypeIFunctions() const {return locFuncs_typeI.size(); };
			LocalFunction *getTypeILocalFunction(int index) { return locFuncs_typeI.at(index); };
			int getNumOfTypeIIFunctions() const {return locFuncs_typeII.size(); };
			LocalFunction *getTypeIILocalFunction(int index) { return locFuncs_typeII.at(index); };

			int getNumOfDORrxns() const { return indexOfDORrxns.size(); };
			ReactionClass * getDORrxn(int dorRxnIndex) const { return reactions.at(indexOfDORrxns.at(dorRxnIndex)); };
			int getDORrxnIndex(int dorRxnIndex) const { return indexOfDORrxns.at(dorRxnIndex); };
			int getDORrxnPosition(int dorRxnIndex) const { return reactionPositions.at(indexOfDORrxns.at(dorRxnIndex)); };

			void setUpLocalFunctionListForMolecules();

		protected:

			void init(
				string name,
				vector <string> &compName,
				vector <string> &defaultCompState,
				vector < vector<string> > &possibleCompStates,
				vector <bool> isIntegerComponent,
				System *system);


			//basic info
			System *system;
			string name;
			int type_id;

			//keeps track of the key information about a MoleculeType - the component
			int numOfComponents;
			vector < string > compName;
			vector < vector < string > > possibleCompStates;
			vector < int > defaultCompState;
			vector < bool > isIntegerCompState;
			const bool population_type;


			//set of variables to keep track of equivalent (aka symmetric) components
			int n_eqComp;
			string *eqCompOriginalName;
			int * eqCompSizes;
			string **eqCompName;
			int **eqCompIndex;


			//Lists and vectors of everything we need to know
			MoleculeList * mList;

			vector <ReactionClass *> reactions; /* List of reactions that this type can be involved with */
			vector <int> reactionPositions;   /* the position in the reaction for this type of molecule */

			vector <int> indexOfDORrxns;


			vector <MoleculesObservable *> molObs;  /* list of things to keep track of */

			vector <TemplateMolecule *> allTemplates; /* keep track of all templates that exist of this type
															so that they are easy to delete from memory at the end */

			ReactionClass *rxn; /*used so we don't need to redeclare this at every call to updateRxnMembership */



		private:
			//Some iterators so we don't have to instantiate a new iterator every time
			vector<Molecule *>::iterator molIter;  /* to iterate over mInstances */
			vector<MoleculesObservable *>::iterator molObsIter; /* to iterate over observables */
			vector <ReactionClass *>::iterator rxnIter; /* to iterate over reactions */
	};



	//!  Each molecule in the system is represented by an instance of this.
	/*!
      The base unit of the NFsim program, this class maintains instances of
	  individual objects that exist in the simulation.  Molecules are able
	  to interact with their MoleculeType so that they also 'know' about the
	  reactions and observables they need to keep updated as they react and change
	  states.  There are also two static functions which are used to create
	  and delete bonds (bind and unbind).
	    @author Michael Sneddon
	 */
	class Molecule
	{
		public:

			/* constructors / deconstuctors */
			Molecule(MoleculeType * parentMoleculeType, int listId);
			~Molecule();

			/* basic get functions for name, type, complex, and IDs*/
			int getMolListId() const { return listId; };
			string getMoleculeTypeName() const { return parentMoleculeType->getName(); };
			MoleculeType * getMoleculeType() const { return parentMoleculeType; };
			int getUniqueID() const { return ID_unique; };
			bool isAlive() const { return isAliveInSim; };
			void setAlive(bool isAlive) { isAliveInSim = isAlive; };

			void setComplexID(int currentComplex) { this->ID_complex=currentComplex; }

			int getComplexID() const { return ID_complex; };
			Complex * getComplex() const { return (parentMoleculeType->getSystem()->getAllComplexes()).getComplex(ID_complex); };
			int getDegree();

			// get (non-unqiue) label for this molecule (cIndex==-1) or one of it's components (cIndex>=0)
			string getLabel(int cIndex) const;

			////////////////////////////////////////////////////////////////////////
			bool isPopulationType() const { return parentMoleculeType->isPopulationType(); } ;
			bool setPopulation( int count );
			int  getPopulation() const;
			bool incrementPopulation();
			bool decrementPopulation();

			// Not sure why these functions were not there, but I made the visitation variables protected
			// I left the remaining public for now
			// Arvind Rasi Subramaniam
			bool getVisitedMolecule() const { return hasVisitedMolecule; }
			void setVisitedMolecule(bool visit) { hasVisitedMolecule = visit; }
			bool * hasVisitedBond;
			TemplateMolecule *isMatchedTo;

			/* used when reevaluating local functions */
			bool hasEvaluatedMolecule;

			///////////////////////////////////////////////////////////////////////
			int getComponentState(int cIndex) const { return component[cIndex]; };
			int getComponentIndexOfBond(int cIndex) const { return indexOfBond[cIndex]; };
			void setComponentState(int cIndex, int newValue);
			void setComponentState(string cName, int newValue);

			///////////// local function methods...
			void setLocalFunctionValue(double newValue,int localFunctionIndex);
			double getLocalFunctionValue(int localFunctionIndex);
			LocalFunction * getLocalFunction(int localFunctionIndex);
			void setUpLocalFunctionList();


			////////////////////////////////////////////////////////////////////

			/* accessor functions for checking binding sites */
			bool isBindingSiteOpen(int bIndex) const;
			bool isBindingSiteBonded(int bIndex) const;
			Molecule * getBondedMolecule(int bSiteIndex) const;
			int getBondedMoleculeBindingSiteIndex(int cIndex) const;

			int getRxnListMappingId(int rxnIndex) { 
				//return rxnListMappingId[rxnIndex];
				return (rxnListMappingId2[rxnIndex].size() > 0) ? *rxnListMappingId2[rxnIndex].begin() : -1;  //JJT: changing to handle multiple mappings per reaction
			};

			set<int> getRxnListMappingSet(int rxnIndex){

				return rxnListMappingId2[rxnIndex];
			}

			bool setRxnListMappingId(int rxnIndex, int rxnListMappingId) {
					if(rxnListMappingId == -1){
						this->rxnListMappingId2[rxnIndex].clear();
						//this->rxnListMappingId3[rxnIndex].clear();
						return true;
					}
					else{
						pair<std::set<int>::iterator,bool> it = this->rxnListMappingId2[rxnIndex].insert(rxnListMappingId); //JJT: using a set* instead of int* to deal with multiple mappings per reaction
						return it.second; //JJT:  return whether it is a new insert or not
					}
			};



			void deleteRxnListMappingId(int rxnIndex, int rxnListMappingId){
				rxnListMappingId2[rxnIndex].erase(rxnListMappingId);
			}

			/* set functions for states, bonds, and complexes */
			//void setState(const char * stateName, int value);
			//void setState(int stateIndex, int value);
			void setBondTo(Molecule * m2, int bindingSiteIndex);
			void moveToNewComplex(int newComplexID) { ID_complex = newComplexID; };


			/* static functions which bind and unbind two molecules */
			static void bind(Molecule *m1, int cIndex1, Molecule *m2, int cIndex2);
			static void bind(Molecule *m1, string compName1, Molecule *m2, string compName2);
			static void unbind(Molecule *m1, int bSiteIndex);
			static void unbind(Molecule *m1, char * bSiteName);


			/* functions needed to traverse a complex and get all components
			 * which is important when we want to update reactions and complexes */
			void traverseBondedNeighborhood(vector <Molecule *> &members, int traversalLimit);
			static void breadthFirstSearch(vector <Molecule *> &members, Molecule *m, int depth);
			void depthFirstSearch(vector <Molecule *> &members);

			/* when we are ready to begin simulations, moleculeType calls this function
			 * so that this molecule can add itself to all the necessary lists */
			void prepareForSimulation();

			/* function that tells this molecule that it changed states or bonds
			 * and it should update its reaction membership */
			void updateRxnMembership(ReactionClass * r, bool useConnectivity);
			void removeFromObservables();
			void addToObservables();
			//void updateDORs();

			//double getDORvalueFromGroup(string groupName, int valueIndex);



			/* DOR Functions*/
			// update local functions that may depend on this molecule,
			// i.e. this molecule's type appears in an observable that some local fcn references.
			// (this version only updateds lfcns on connected to this molecule) --Justin
			void updateTypeIIFunctions();
			// update local functions that may depend on this molecule,
			// i.e. this molecule's type appears in an observable that some local fcn references.
			// (this version updates lfcns on all product complexes) --Justin
			void updateTypeIIFunctions( vector <Complex *> & productComplexes );
			// update DOR reaction propensity that depends on this molecule (type I),
			// i.e. this molecule is an argument passed to a local function.
			void updateDORRxnValues();



			/* print functions for debugging */
			void printDetails();
			void printDetails(ostream &o);

			/* print bond details for debugging and tracking state changes */
			void printBondDetails();
			void printBondDetails(NFstream &o);
			void printBondDetails(ostream &o);

			static void printMoleculeList(vector <Molecule *> &members);

			static int getUniqueIdCount() { return uniqueIdCount; };
			static const int NOT_IN_RXN = -1;


			int isObs(int oIndex) const { return isObservable[oIndex]; };
			void setIsObs(int oIndex, int isObs) { isObservable[oIndex]=isObs; };


			static const int NOSTATE = -1;
			static const int NOBOND = 0;
			static const int NOINDEX = -1;



		protected:
			/* used for traversing a molecule complex */
			bool hasVisitedMolecule;




			bool isPrepared;
			bool isAliveInSim;

			/* Set of IDs which identifies uniquely this molecule */
			int ID_complex;
			int ID_type;
			int ID_unique;
			int listId;


			static int uniqueIdCount;

			/* The type of this molecule */
			MoleculeType *parentMoleculeType;
			bool useComplex;

			/* track population properties */
			int population_count;

			/* store the states and bonds in arrays */


			///////////////////////////////////////////////////////////////////
			/* list of components */
			int *component;
			int numOfComponents;
			Molecule **bond;
			int *indexOfBond; /* gives the index of the component that is bonded to this molecule */

			//////////// keep track of local function values
			double *localFunctionValues;


			//keep track of which observables I match (and how many times I match it)
			int *isObservable;


			//Used to keep track of which reactions this molecule is in...
			set<int>* rxnListMappingId2;
			map<vector<Molecule *>, int>* rxnListMappingId3;
			int nReactions;


			// dependent update molecule list, so that when this molecule updates,
			// it necessarily updates whatever is on this list.  This list will capture non
			// local interactions that need to be maintained that result from the connected-to syntax
			// list <Molecule *> dependentUpdateMolecules
			//list <Molecule *> dependentUpdateMolecules;


		private:

			static queue <Molecule *> q;
			static queue <int> d;
			static vector <Molecule *>::iterator molIter;
			//static list <Molecule *>::iterator molIter2;

	};










	//!  Abstract Base Class that defines the interface for all reaction rules.
	/*!
	    A ReactionClass represents the set of reactions implied by a single reaction
	    rule along with the rate law and propensity of that reaction rule.  ReactionClasses
	    also store information needed to transform reactants.  A ReactionClass keeps a
	    reference to every reactant Molecule in the system that might participate in the
	    rule.  To determine if a particular set of connected Molecules is a possible reactant,
	    ReactionClasses use TemplateMolecules.  ReactionClasses come in several forms based
	    on how reactants are chosen and the rate law.  For typical ReactionClasses, each
	    reactant Molecule has an equal probability of reacting and therefore reactants
	    are selected to participate at random.  However, for ReactionClasses with rates
	    that depend functionally on local context, each reactant will have a different
	    probability and rate of reacting.  Such ReactionClasses have a distribution of rates
	    and so we refer to them as Distribution of Rates (DOR) Reactions.  DOR Reactions require
	    special handling because the participating reactants must be chosen based on its
	    weighted probability of reacting.  There are also reactionClasses that can support
	    functionally defined rate laws and michaelis-menton style reactions.  All of these
	    implementing classes are declared in the file reactions.hh.
	    @author Michael Sneddon
	*/
	class ReactionClass
	{
		// _NETGEN_
		friend class MatchSetIter;
		friend class Netgen;

		public:
			static const int NO_LIMIT = -3;

			static const int BASIC_RXN = 0;
			static const int DOR_RXN = 1;
			static const int OBS_DEPENDENT_RXN = 2;
			static const int POP_RXN = 3;  // deprecated
			static const int DOR2_RXN = 4;



			ReactionClass(string name, double rate, string baseRateParameterName, TransformationSet *transformationSet, System *s);
			virtual ~ReactionClass();

			//! To get all reactant and product templates for inferring connectivity between reactions
			//! @author Arvind Rasi Subramaniam
			void setAllReactantAndProductTemplates(map <string,TemplateMolecule *> reactants,
					map <string,TemplateMolecule *> products);

			int getNumOfReactants() const { return n_reactants; };

			string getName() const { return name; };
			int getFireCounter() const { return fireCounter; };
			double getBaseRate() const { return baseRate; };
			int getRxnType() const { return reactionType; };
			MoleculeType *getMoleculeTypeOfReactantTemplate(int pos) const;
			void setBaseRate(double newBaseRate,string newBaseRateName);
			void resetBaseRateFromSystemParamter();

			void setTraversalLimit(int limit) { this->traversalLimit = limit; };

			double get_a() const { return a; };
			virtual void printDetails() const;
			void fire(double random_A_number);

			//For DOR reactions
			virtual void notifyRateFactorChange(Molecule * m, int reactantIndex, int rxnListIndex) = 0;
			virtual int getDORreactantPosition() const { cerr<<"Trying to get DOR reactant Position from a reaction that is not of type DOR!"<<endl;
															cerr<<"this is an internal error, and so I will quit."<<endl; exit(1); return -1; };
			virtual int getDORreactantPosition2() const { cerr<<"Trying to get DOR reactant Position2 from a reaction that is not of type DOR2!"<<endl;
															cerr<<"this is an internal error, and so I will quit."<<endl; exit(1); return -1; };


			//The main virtual functions that must be implemented in all implementing classes
			virtual void init() = 0; //called when the reaction is added to the system
			virtual void prepareForSimulation() = 0; //called once everything is added to the system
			virtual bool tryToAdd(Molecule *m, unsigned int reactantPos) = 0;
			virtual void remove(Molecule *m, unsigned int reactantPos) = 0;

			virtual double update_a() = 0;



			/* turn the tag of this guy on */
			void tag() { tagged = true; };


			virtual int getReactantCount(unsigned int reactantIndex) const = 0;
			virtual int getCorrectedReactantCount(unsigned int reactantIndex) const = 0;
			virtual void printFullDetails() const = 0;


			void setRxnId(int rxnId) { this->rxnId = rxnId; };
			int getRxnId() const { return rxnId; };


			void turnOff_OnTheFlyObs() { onTheFlyObservables=false; };


			void setTotalRateFlag(bool totalRate) { totalRateFlag = totalRate; };
			/* Whether to use reaction connecitivity for updating molecule
			 * membership
			 * Arvind Rasi Subramaniam
			 */
			void setConnectivityFlag(bool flag) { useConnectivity = flag; };


			// _NETGEN_
			void set_match( vector <MappingSet *> & match_set );
			void apply( vector <Molecule *> & product_molecules );
			bool tagged;


			// Use by Arvind Rasi Subramaniam to speed up simulations
			// by inferring connectivity beforehand
			void appendConnectedRxn(ReactionClass * rxn);
			void appendPreConnectedRxn(ReactionClass * rxn);
			bool isReactionConnected(ReactionClass * rxn);
			int getNumConnectedRxns() {return connectedReactions.size();};
			ReactionClass * getconnectedRxn(int rxn2_id) {return connectedReactions.at(rxn2_id);};

			// Methods to identify connected reactions within NFsim
			// Gateway method
			void identifyConnectedReactions();

			// Called from within Transformation Set to check connectivity
			bool areMoleculeTypeAndComponentPresent(MoleculeType * mt, int cIndex);
			bool isTemplateCompatible(TemplateMolecule * t);



		protected:
			virtual void pickMappingSets(double randNumber) const=0;

			int rxnId;

			/* if this reaction is tagged, it outputs a message everytime it is fired */
			
			string name;
			int reactionType;
			unsigned int n_reactants;
			unsigned int n_mappingsets;

			System * system;

			double baseRate;
			string baseRateParameterName;
			double a;
			unsigned int fireCounter;

			unsigned int traversalLimit;

			/* Used for scanning all reactants and products to infer connectivity
			 * Arvind Rasi Subramaniam
			 */
			vector <TemplateMolecule *> allReactantTemplates;
			vector <TemplateMolecule *> allProductTemplates;
			/* Maintain a list of connected reactions whose reactant numbers
			 * might change upon firing this reaction.
			 * Arvind Rasi Subramaniam
			 */
			vector <ReactionClass *> connectedReactions;

			vector <TemplateMolecule *> reactantTemplates;
			TransformationSet * transformationSet;
			MappingSet **mappingSet;

			bool onTheFlyObservables;
			bool isDimerStyle;

			vector <Molecule *> products;
			vector <Molecule *>::iterator molIter;

			// remember the molecule type of each product molecule a with typeII dependencies
			vector <MoleculeType *> typeII_products;
			vector <MoleculeType *>::iterator typeII_iter;

			//Used by the reaction class to make sure that it only updates
			//each complex once (for observables, and matchOnce reactants)
			vector <int> updatedComplexes;
			vector <Complex*> productComplexes;  // Justin 24Jun12
			vector <Complex*>::iterator complexIter; // Justin 24Jun12


			/* flag to identify if the macroscopic vs. microscopic rate is to
			 * be used (TotalRate = macroscopic)
			 */
			bool totalRateFlag;

			/* flag population reactants */
			bool *isPopulationType;

			/* if population reactants are identical, this is the discrete
			 * count correction for calculating the ratelaw
			 */
			int *identicalPopCountCorrection;

<<<<<<< HEAD
			/*JJT: vector for storing multiple mapping sets, to address a case involing molecules with symmetric components
			* that could lead to molecules mapping to reactions more than once
			*/
			vector<MappingSet*> symmetricMappingSet;
			bool comparisonResult;
=======
			/* whether to use reaction connectivity for updating molecule
			 * membership
			 * Arvind Rasi Subramaniam
			 */
			bool useConnectivity;
>>>>>>> b824b8fc
	};













	//!  Container to dynamically keep track of all system complexes.
	/*!
	    @author Michael Sneddon
	*/
	class Complex
	{
		public:
			Complex(System * s, int ID_complex, Molecule * m);
			~Complex();


			bool isAlive();
			int getComplexID() const { return ID_complex; };
			int getComplexSize() const {return complexMembers.size();};
			int getMoleculeCountOfType(MoleculeType *m);
			Molecule * getFirstMolecule() { return complexMembers.front(); };

			void mergeWithList(Complex * c);


			void updateComplexMembership(Molecule * m);


			void refactorToNewComplex(int new_ID_complex);

			void emptyComplexForever() {};

			static const int UNIFORM = 0;
			static const int FIXED_POINT = 1;
			static const int DIFFUSE_3D = 2;


			void printDegreeDistribution();
			void getDegreeDistribution(vector <int> &degreeDist);
			void printDetails();
			void printDetailsLong();

			//Diffusion functions
			double getDistance(Complex * c) {return 1000.0; };
			double getXpos() { return 0; };
			double getYpos() { return 0; };
			double getZpos() { return 0; };

			// get canonical label
			string getCanonicalLabel ( );
			// check if this is canonical
			bool isCanonical ( ) const { return is_canonical; };
			// unset canonical flag
			void unsetCanonical ( ) { is_canonical = false; };

			//This is public so that anybody can access the molecules quickly
			vector <Molecule *> complexMembers;
			vector <Molecule *>::iterator molIter;



		protected:
			// generate a canonical label using Nauty
			void   generateCanonicalLabel ( );

			System * system;
			int ID_complex;

			bool    is_canonical;
			string  canonical_label;

		private:

	};

	//!  Node object for creating labeled graphs from NFsim complexes.
	/*!
	    @author JustinHogg
	*/
	class Node
	{
	    public:
	        // constructor
	        Node ( Molecule * mol, int comp )
				: molecule(mol), component(comp), label( mol->getLabel(comp) ), index(-1) { };

	        // get methods
	        Molecule *  getMolecule ( ) const { return molecule; };
	        int         getComponent ( ) const { return component; };
	        string      getLabel ( ) const { return label; };
	        int         getIndex ( ) const { return index; };

	        // set methods
	        void  setIndex ( int val ) { index = val; };

	        // check if this is a molecule
	        bool  isMolecule ( ) const { return component == IS_MOLECULE; };

	        // compare methods
	        static bool less_by_label ( Node * node1, Node * node2 )
	        {   return node1->label < node2->label;   };

	        static bool less_by_index ( Node * node1, Node * node2 )
	        {   return node1->index < node2->index;   };

	        // definition
	        static const int IS_MOLECULE;

	    protected:

	        Molecule *  molecule;
	        int         component;
	        string      label;
	        int         index;
	};

	typedef  pair < Molecule *, int >  node_t;
	typedef  pair < node_t, Node * >   node_index_t;

}

#endif /*NFCORE_HH_*/<|MERGE_RESOLUTION|>--- conflicted
+++ resolved
@@ -326,7 +326,6 @@
 			void outputAllObservableCounts(double cSampleTime,int eventCounter);
 			void outputAllMoleculeTypes();
 			void outputAllRxnFiringCounts();
-
 			int getNumOfSpeciesObs() const;
 			Observable * getSpeciesObs(int index) const;
 
@@ -336,6 +335,7 @@
 			void printAllReactions();
 			void printIndexAndNames();
 			void printAllMoleculeTypes();
+
 			void printAllObservableCounts();
 			void printAllObservableCounts(double cSampleTime);
 			void printAllObservableCounts(double cSampleTime,int eventCounter);
@@ -554,6 +554,7 @@
 			NFstream rxnListFileStream;
 			void outputGroupDataHeader();
 
+
 			void outputAllPropensities(double time, int rxnFired);
 			ofstream propensityDumpStream;
 
@@ -562,7 +563,10 @@
 
 			///////////////////////////////////////////////////////////////////////////
 			//random data structures and variables used for optimization....
-			vector <vector <int>> rxnIndexMap; /*!< maps reaction index values to a reaction, used for MoleculeTypes to
+			// AS-5/26/2021
+			// MERGECHECK - list vs vector
+			// int **rxnIndexMap;
+			vector <vector <int> > rxnIndexMap; /*!< maps reaction index values to a reaction, used for MoleculeTypes to
 			                        quickly lookup a reaction */
 
 
@@ -574,11 +578,14 @@
 			ReactionSelector * selector;
 
 			// To look up connected reactions quickly
-
-			vector <vector <bool>> connectedReactions;
+			// AS-5/26/2021
+			// MERGECHECK - list vs vector
+			vector <vector <bool> > connectedReactions;
 
 
 		private:
+			// AS-5/26/2021
+			// MERGECHECK - list vs vector
 			vector <Molecule *> molList;
 			vector <Molecule *>::iterator molListIter;
 
@@ -663,6 +670,8 @@
 			int getStateValueFromName(int cIndex, string stateName) const;
 
 
+
+
 			// set of functions that deal with equivalent (aka symmetric) components
 		    // Here is how this works:
 			// Every set of sites with an equivalent name is termed an "equivalency class".  For instance,
@@ -685,6 +694,10 @@
 			// given a component index, return the generic component name
 			string getEquivalenceClassComponentNameFromComponentIndex(int cIndex) const;
 
+
+
+
+
 			// query or set population type
 			bool isPopulationType() const { return population_type; };
 
@@ -819,8 +832,13 @@
 
 			//keeps track of the key information about a MoleculeType - the component
 			int numOfComponents;
+			// AS-5/26/2021
+			// MERGECHECK - list vs vector
+			// string *compName;
 			vector < string > compName;
 			vector < vector < string > > possibleCompStates;
+			// AS-5/26/2021
+			// MERGECHECK - list vs vector
 			vector < int > defaultCompState;
 			vector < bool > isIntegerCompState;
 			const bool population_type;
@@ -979,6 +997,8 @@
 
 			/* functions needed to traverse a complex and get all components
 			 * which is important when we want to update reactions and complexes */
+			// AS-5/26/2021
+			// MERGECHECK - list vs vector
 			void traverseBondedNeighborhood(vector <Molecule *> &members, int traversalLimit);
 			static void breadthFirstSearch(vector <Molecule *> &members, Molecule *m, int depth);
 			void depthFirstSearch(vector <Molecule *> &members);
@@ -1021,7 +1041,8 @@
 			void printBondDetails();
 			void printBondDetails(NFstream &o);
 			void printBondDetails(ostream &o);
-
+			// AS-5/26/2021
+			// MERGECHECK - list vs vector
 			static void printMoleculeList(vector <Molecule *> &members);
 
 			static int getUniqueIdCount() { return uniqueIdCount; };
@@ -1030,6 +1051,17 @@
 
 			int isObs(int oIndex) const { return isObservable[oIndex]; };
 			void setIsObs(int oIndex, int isObs) { isObservable[oIndex]=isObs; };
+
+
+			// AS-5/26/2021
+			// MERGECHECK - these are defined later
+			// /* used for traversing a molecule complex */
+			// bool hasVisitedMolecule;
+			// bool * hasVisitedBond;
+			// TemplateMolecule *isMatchedTo;
+
+			// /* used when reevaluating local functions */
+			// bool hasEvaluatedMolecule;
 
 
 			static const int NOSTATE = -1;
@@ -1074,6 +1106,7 @@
 			Molecule **bond;
 			int *indexOfBond; /* gives the index of the component that is bonded to this molecule */
 
+
 			//////////// keep track of local function values
 			double *localFunctionValues;
 
@@ -1099,6 +1132,8 @@
 
 			static queue <Molecule *> q;
 			static queue <int> d;
+			// AS-5/26/2021
+			// MERGECHECK - list vs vector
 			static vector <Molecule *>::iterator molIter;
 			//static list <Molecule *>::iterator molIter2;
 
@@ -1164,6 +1199,7 @@
 			int getFireCounter() const { return fireCounter; };
 			double getBaseRate() const { return baseRate; };
 			int getRxnType() const { return reactionType; };
+
 			MoleculeType *getMoleculeTypeOfReactantTemplate(int pos) const;
 			void setBaseRate(double newBaseRate,string newBaseRateName);
 			void resetBaseRateFromSystemParamter();
@@ -1272,17 +1308,24 @@
 			 */
 			vector <ReactionClass *> connectedReactions;
 
+			// AS-5/26/2021
+			// MERGECHECK - list vs vector
+			// TemplateMolecule **reactantTemplates;
 			vector <TemplateMolecule *> reactantTemplates;
 			TransformationSet * transformationSet;
 			MappingSet **mappingSet;
 
 			bool onTheFlyObservables;
 			bool isDimerStyle;
-
+			
+			// AS-5/26/2021
+			// MERGECHECK - list vs vector
 			vector <Molecule *> products;
 			vector <Molecule *>::iterator molIter;
 
 			// remember the molecule type of each product molecule a with typeII dependencies
+			// AS-5/26/2021
+			// MERGECHECK - list vs vector
 			vector <MoleculeType *> typeII_products;
 			vector <MoleculeType *>::iterator typeII_iter;
 
@@ -1306,19 +1349,16 @@
 			 */
 			int *identicalPopCountCorrection;
 
-<<<<<<< HEAD
 			/*JJT: vector for storing multiple mapping sets, to address a case involing molecules with symmetric components
 			* that could lead to molecules mapping to reactions more than once
 			*/
 			vector<MappingSet*> symmetricMappingSet;
 			bool comparisonResult;
-=======
 			/* whether to use reaction connectivity for updating molecule
 			 * membership
 			 * Arvind Rasi Subramaniam
 			 */
 			bool useConnectivity;
->>>>>>> b824b8fc
 	};
 
 
@@ -1384,6 +1424,8 @@
 			void unsetCanonical ( ) { is_canonical = false; };
 
 			//This is public so that anybody can access the molecules quickly
+			// AS-5/26/2021
+			// MERGECHECK - list vs vector
 			vector <Molecule *> complexMembers;
 			vector <Molecule *>::iterator molIter;
 
