--- conflicted
+++ resolved
@@ -2273,18 +2273,9 @@
 					// Add the reactant and product templates to the reaction class
 					r->setAllReactantAndProductTemplates(reactants, products);
 					r->setTotalRateFlag(totalRateFlag);
-<<<<<<< HEAD
-					
-					// AS-7/1/2021
-					// TODO: Currently I'm tagging every reaction by default
-					// for connectivity calculations. This probably needs
-					// revisited down the line. 
-					if (s->getConnectivityFlag()) {
-=======
 					// if (tagFlag) {
->>>>>>> f23cdf8c
-						r->tag();
-						s->turnOnTagRxnOutput();
+					r->tag();
+					s->turnOnTagRxnOutput();
 					// }
 					// Use reaction connectivity flag
 					// Set to true if given on the command line
